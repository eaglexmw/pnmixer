## Process this file with automake to produce Makefile.in

SUBDIRS = src po

EXTRA_DIST = \
	autogen.sh 

# Install "pnmixer.desktop" file
desktopdir = $(datadir)/applications
dist_desktop_DATA = data/pnmixer.desktop

<<<<<<< HEAD
# Install .glade interface files
=======
appicondir = $(datadir)/icons/hicolor/128x128/apps
appicon_DATA = data/pnmixer.png

# Install .xml interface files
>>>>>>> abca1b09
uidir = $(datadir)/pnmixer/ui
if WITH_GTK3
dist_ui_DATA = data/about-gtk3.glade data/popup_window-gtk3.glade data/prefs-gtk3.glade
else
dist_ui_DATA = data/about-gtk2.glade data/popup_window-gtk2.glade data/prefs-gtk2.glade
endif

uninstall-local:
	@$(NORMAL_UNINSTALL)
	rm -rf $(DESTDIR)$(pkgdatadir)	

install-data-local:
	@$(NORMAL_INSTALL)
	if test -d $(srcdir)/pixmaps; then \
	  $(mkinstalldirs) $(DESTDIR)$(pkgdatadir)/pixmaps; \
	  for pixmap in $(srcdir)/pixmaps/*; do \
	    if test -f $$pixmap; then \
	      $(INSTALL_DATA) $$pixmap $(DESTDIR)$(pkgdatadir)/pixmaps; \
	    fi \
	  done \
	fi

dist-hook:
	if test -d pixmaps; then \
	  mkdir $(distdir)/pixmaps; \
	  for pixmap in pixmaps/*; do \
	    if test -f $$pixmap; then \
	      cp -p $$pixmap $(distdir)/pixmaps; \
	    fi \
	  done \
	fi

doc:
	cd "$(top_srcdir)/src"; \
	doxygen; \
	cd "$(top_srcdir)"

install-doc: doc
	$(MKDIR_P) "$(DESTDIR)$(htmldir)"
	cp -pR "$(top_srcdir)"/src/html/* "$(DESTDIR)$(htmldir)"/

clean-local:
	rm -rf src/html src/latex<|MERGE_RESOLUTION|>--- conflicted
+++ resolved
@@ -9,14 +9,10 @@
 desktopdir = $(datadir)/applications
 dist_desktop_DATA = data/pnmixer.desktop
 
-<<<<<<< HEAD
-# Install .glade interface files
-=======
 appicondir = $(datadir)/icons/hicolor/128x128/apps
 appicon_DATA = data/pnmixer.png
 
-# Install .xml interface files
->>>>>>> abca1b09
+# Install .glade interface files
 uidir = $(datadir)/pnmixer/ui
 if WITH_GTK3
 dist_ui_DATA = data/about-gtk3.glade data/popup_window-gtk3.glade data/prefs-gtk3.glade
