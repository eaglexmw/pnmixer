--- conflicted
+++ resolved
@@ -24,19 +24,6 @@
  * Struct representing an alsa card.
  */
 struct acard {
-<<<<<<< HEAD
-  /**
-   * Real card name like 'HDA Intel PCH'.
-   */
-	char *name;
-  /**
-   * HTCL device name, like 'hw:0'.
-   */
-	char *dev;
-  /**
-   * All playable channels in a list.
-   */
-=======
 	/**
 	 * Real card name like 'HDA Intel PCH'.
 	 */
@@ -48,7 +35,6 @@
 	/**
 	 * All playable channels in a list.
 	 */
->>>>>>> c187b4e8
 	GSList *channels;
 };
 
@@ -58,11 +44,7 @@
  */
 GSList *cards;
 
-<<<<<<< HEAD
-struct acard *find_card(const gchar * card);
-=======
 struct acard *find_card(const gchar *card);
->>>>>>> c187b4e8
 int setvol(int vol, int dir, gboolean notify);
 void setmute(gboolean notify);
 int getvol(void);
