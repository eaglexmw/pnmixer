--- conflicted
+++ resolved
@@ -61,11 +61,7 @@
  * @param combo the GtkComboBox to use
  */
 static void
-<<<<<<< HEAD
-load_icon_themes(GtkWidget * combo)
-=======
 load_icon_themes(GtkWidget *combo)
->>>>>>> c187b4e8
 {
 	GDir *dir;
 	GKeyFile *index_file;
@@ -88,11 +84,7 @@
 	index_file = g_key_file_new();
 
 	active_theme_name = g_key_file_get_string(keyFile, "PNMixer",
-<<<<<<< HEAD
-			"IconTheme", NULL);
-=======
 			    "IconTheme", NULL);
->>>>>>> c187b4e8
 	act = 1;
 
 	gtk_icon_theme_get_search_path(theme, &path, &n);
@@ -122,20 +114,6 @@
 			/* Build filename for the index.theme of the current
 			 * icon theme directory */
 			index_filename = g_build_filename(path[i], file, "index.theme",
-<<<<<<< HEAD
-					NULL);
-
-			/* Try to open the theme index file */
-			if (g_key_file_load_from_file(index_file, index_filename, 0,
-						NULL)) {
-				if (g_key_file_has_key
-				    (index_file, "Icon Theme", "Directories", NULL)
-				    && !g_key_file_get_boolean(index_file, "Icon Theme",
-						"Hidden", NULL)) {
-					theme_name =
-					    g_key_file_get_string(index_file, "Icon Theme",
-								"Name", NULL);
-=======
 							  NULL);
 
 			/* Try to open the theme index file */
@@ -148,7 +126,6 @@
 					theme_name =
 						g_key_file_get_string(index_file, "Icon Theme",
 								      "Name", NULL);
->>>>>>> c187b4e8
 					if (theme_name) {
 						gtk_list_store_append(store, &iter);
 						gtk_list_store_set(store, &iter, 0, _(theme_name),
@@ -208,15 +185,6 @@
 	if (g_key_file_has_key(keyFile, "PNMixer", "VolMeterColor", NULL))
 #ifdef WITH_GTK3
 		vol_meter_clrs =
-<<<<<<< HEAD
-		    g_key_file_get_double_list(keyFile, "PNMixer",
-					"VolMeterColor", &numcols, NULL);
-#else
-		vol_meter_clrs =
-		    g_key_file_get_integer_list(keyFile, "PNMixer",
-					"VolMeterColor", &numcols,
-						NULL);
-=======
 			g_key_file_get_double_list(keyFile, "PNMixer",
 						   "VolMeterColor", &numcols, NULL);
 #else
@@ -224,17 +192,12 @@
 			g_key_file_get_integer_list(keyFile, "PNMixer",
 						    "VolMeterColor", &numcols,
 						    NULL);
->>>>>>> c187b4e8
 #endif
 	if (!vol_meter_clrs || (numcols != 3)) {
 		if (vol_meter_clrs) {	// corrupt value somehow
 			report_error(_
 				     ("Invalid color for volume meter in config file. "
-<<<<<<< HEAD
-					  " Reverting to default."));
-=======
 				      " Reverting to default."));
->>>>>>> c187b4e8
 			g_free(vol_meter_clrs);
 		}
 #ifdef WITH_GTK3
@@ -264,11 +227,7 @@
 		if (g_file_test(prefs_dir, G_FILE_TEST_EXISTS))
 			report_error(_
 				     ("Error: %s exists but is not a directory, will "
-<<<<<<< HEAD
-					  "not be able to save preferences."), prefs_dir);
-=======
 				      "not be able to save preferences."), prefs_dir);
->>>>>>> c187b4e8
 		else {
 			if (g_mkdir(prefs_dir, S_IRWXU))
 				report_error(_("Couldn't make prefs directory: %s"),
@@ -288,11 +247,7 @@
 {
 	GError *err = NULL;
 	gchar *filename = g_strconcat(g_get_user_config_dir(),
-<<<<<<< HEAD
-			"/pnmixer/config", NULL);
-=======
 				      "/pnmixer/config", NULL);
->>>>>>> c187b4e8
 	gchar *default_theme_name;
 	GtkSettings *settings;
 
@@ -302,11 +257,7 @@
 	if (g_file_test(filename, G_FILE_TEST_EXISTS)) {
 		if (!g_key_file_load_from_file(keyFile, filename, 0, &err)) {
 			report_error(_("Couldn't load preferences file: %s"),
-<<<<<<< HEAD
-					err->message);
-=======
 				     err->message);
->>>>>>> c187b4e8
 			g_error_free(err);
 			g_key_file_free(keyFile);
 			keyFile = NULL;
@@ -315,26 +266,16 @@
 		if (!g_key_file_load_from_data
 		    (keyFile, DEFAULT_PREFS, strlen(DEFAULT_PREFS), 0, &err)) {
 			report_error(_("Couldn't load default preferences: %s"),
-<<<<<<< HEAD
-					err->message);
-=======
 				     err->message);
->>>>>>> c187b4e8
 			g_error_free(err);
 			g_key_file_free(keyFile);
 			keyFile = NULL;
 		}
 		settings = gtk_settings_get_default();
 		g_object_get(settings, "gtk-icon-theme-name",
-<<<<<<< HEAD
-				&default_theme_name, NULL);
-		g_key_file_set_string(keyFile, "PNMixer", "IconTheme",
-				default_theme_name);
-=======
 			     &default_theme_name, NULL);
 		g_key_file_set_string(keyFile, "PNMixer", "IconTheme",
 				      default_theme_name);
->>>>>>> c187b4e8
 		g_free(default_theme_name);
 	}
 	g_free(filename);
@@ -351,13 +292,8 @@
  * @return result of g_key_file_get_boolean() or def on error
  */
 static gboolean
-<<<<<<< HEAD
-g_key_file_get_boolean_with_default(GKeyFile * keyFile,
-		gchar * group, gchar * key, gboolean def)
-=======
 g_key_file_get_boolean_with_default(GKeyFile *keyFile,
 				    gchar *group, gchar *key, gboolean def)
->>>>>>> c187b4e8
 {
 	gboolean ret;
 	GError *error = NULL;
@@ -380,13 +316,8 @@
  * @return result of g_key_file_get_boolean() or def on error
  */
 static gint
-<<<<<<< HEAD
-g_key_file_get_integer_with_default(GKeyFile * keyFile,
-		gchar * group, gchar * key, gint def)
-=======
 g_key_file_get_integer_with_default(GKeyFile *keyFile,
 				    gchar *group, gchar *key, gint def)
->>>>>>> c187b4e8
 {
 	gboolean ret;
 	GError *error = NULL;
@@ -406,24 +337,6 @@
 set_notification_options(void)
 {
 	enable_noti =
-<<<<<<< HEAD
-	    g_key_file_get_boolean_with_default(keyFile, "PNMixer",
-				"EnableNotifications", FALSE);
-	hotkey_noti =
-	    g_key_file_get_boolean_with_default(keyFile, "PNMixer",
-				"HotkeyNotifications", TRUE);
-	mouse_noti =
-	    g_key_file_get_boolean_with_default(keyFile, "PNMixer",
-				"MouseNotifications", TRUE);
-	popup_noti =
-	    g_key_file_get_boolean_with_default(keyFile, "PNMixer",
-				"PopupNotifications", FALSE);
-	external_noti =
-	    g_key_file_get_boolean_with_default(keyFile, "PNMixer",
-				"ExternalNotifications", FALSE);
-	noti_timeout =
-	    g_key_file_get_integer_with_default(keyFile, "PNMixer",
-=======
 		g_key_file_get_boolean_with_default(keyFile, "PNMixer",
 				"EnableNotifications", FALSE);
 	hotkey_noti =
@@ -440,7 +353,6 @@
 				"ExternalNotifications", FALSE);
 	noti_timeout =
 		g_key_file_get_integer_with_default(keyFile, "PNMixer",
->>>>>>> c187b4e8
 				"NotificationTimeout", 1500);
 }
 
@@ -462,11 +374,7 @@
 			"MouseScrollStep", 5);
 
 	if (g_key_file_get_boolean_with_default(keyFile, "PNMixer",
-<<<<<<< HEAD
-				"EnableHotKeys", FALSE)) {
-=======
 						"EnableHotKeys", FALSE)) {
->>>>>>> c187b4e8
 		gint mk, uk, dk, mm, um, dm, hstep;
 		mk = g_key_file_get_integer_with_default(keyFile, "PNMixer",
 				"VolMuteKey", -1);
@@ -481,11 +389,7 @@
 		dm = g_key_file_get_integer_with_default(keyFile, "PNMixer",
 				"VolDownMods", 0);
 		hstep =
-<<<<<<< HEAD
-		    g_key_file_get_integer_with_default(keyFile, "PNMixer",
-=======
 			g_key_file_get_integer_with_default(keyFile, "PNMixer",
->>>>>>> c187b4e8
 					"HotkeyVolumeStep", 1);
 		grab_keys(mk, uk, dk, mm, um, dm, hstep);
 	} else
@@ -498,11 +402,7 @@
 
 	vol_meter_clrs = get_vol_meter_colors();
 	set_vol_meter_color(vol_meter_clrs[0], vol_meter_clrs[1],
-<<<<<<< HEAD
-			vol_meter_clrs[2]);
-=======
 			    vol_meter_clrs[2]);
->>>>>>> c187b4e8
 	g_free(vol_meter_clrs);
 	update_status_icons();
 
@@ -519,15 +419,9 @@
 {
 	if (g_key_file_has_key(keyFile, "PNMixer", "IconTheme", NULL)) {
 		gchar *theme_name = g_key_file_get_string(keyFile, "PNMixer",
-<<<<<<< HEAD
-				"IconTheme", NULL);
-		if (icon_theme == NULL ||
-				(icon_theme == gtk_icon_theme_get_default()))
-=======
 				    "IconTheme", NULL);
 		if (icon_theme == NULL ||
 		    (icon_theme == gtk_icon_theme_get_default()))
->>>>>>> c187b4e8
 			icon_theme = gtk_icon_theme_new();
 		gtk_icon_theme_set_custom_theme(icon_theme, theme_name);
 		g_free(theme_name);
@@ -557,11 +451,7 @@
  * NULL on failure
  */
 gchar *
-<<<<<<< HEAD
-get_selected_channel(gchar * card)
-=======
 get_selected_channel(gchar *card)
->>>>>>> c187b4e8
 {
 	if (!card)
 		return NULL;
@@ -577,11 +467,7 @@
  * @param selected the currently selected channel
  */
 void
-<<<<<<< HEAD
-fill_channel_combo(GSList * channels, GtkWidget * combo, gchar * selected)
-=======
 fill_channel_combo(GSList *channels, GtkWidget *combo, gchar *selected)
->>>>>>> c187b4e8
 {
 	int idx = 0, sidx = 0;
 	GtkTreeIter iter;
@@ -607,11 +493,7 @@
  * @param channels_combo the GtkComboBoxText widget for the card channels
  */
 void
-<<<<<<< HEAD
-fill_card_combo(GtkWidget * combo, GtkWidget * channels_combo)
-=======
 fill_card_combo(GtkWidget *combo, GtkWidget *channels_combo)
->>>>>>> c187b4e8
 {
 	struct acard *c;
 	GSList *cur_card;
@@ -656,11 +538,7 @@
  * @param data user data set when the signal handler was connected
  */
 void
-<<<<<<< HEAD
-on_card_changed(GtkComboBox * box, PrefsData * data)
-=======
 on_card_changed(GtkComboBox *box, PrefsData *data)
->>>>>>> c187b4e8
 {
 	struct acard *card;
 	gchar *card_name;
@@ -684,11 +562,7 @@
 * @param data user data set when the signal handler was connected
  */
 void
-<<<<<<< HEAD
-on_vol_text_toggle(GtkToggleButton * button, PrefsData * data)
-=======
 on_vol_text_toggle(GtkToggleButton *button, PrefsData *data)
->>>>>>> c187b4e8
 {
 	gboolean active = gtk_toggle_button_get_active(button);
 	gtk_widget_set_sensitive(data->vol_pos_label, active);
@@ -703,11 +577,7 @@
  * @param data user data set when the signal handler was connected
  */
 void
-<<<<<<< HEAD
-on_draw_vol_toggle(GtkToggleButton * button, PrefsData * data)
-=======
 on_draw_vol_toggle(GtkToggleButton *button, PrefsData *data)
->>>>>>> c187b4e8
 {
 	gboolean active = gtk_toggle_button_get_active(button);
 	gtk_widget_set_sensitive(data->vol_meter_pos_label, active);
@@ -724,11 +594,7 @@
  * @param data user data set when the signal handler was connected
  */
 void
-<<<<<<< HEAD
-on_middle_changed(GtkComboBox * box, PrefsData * data)
-=======
 on_middle_changed(GtkComboBox *box, PrefsData *data)
->>>>>>> c187b4e8
 {
 	gboolean cust = gtk_combo_box_get_active(GTK_COMBO_BOX(box)) == 3;
 	gtk_widget_set_sensitive(data->custom_label, cust);
@@ -743,11 +609,7 @@
  * @param data user data set when the signal handler was connected
  */
 void
-<<<<<<< HEAD
-on_notification_toggle(GtkToggleButton * button, PrefsData * data)
-=======
 on_notification_toggle(GtkToggleButton *button, PrefsData *data)
->>>>>>> c187b4e8
 {
 #ifdef HAVE_LIBN
 	gboolean active = gtk_toggle_button_get_active(button);
@@ -767,11 +629,7 @@
  * @param data user data set when the signal handler was connected
  */
 void
-<<<<<<< HEAD
-on_hotkey_toggle(GtkToggleButton * button, PrefsData * data)
-=======
 on_hotkey_toggle(GtkToggleButton *button, PrefsData *data)
->>>>>>> c187b4e8
 {
 	gboolean active = gtk_toggle_button_get_active(button);
 	gtk_widget_set_sensitive(data->hotkey_vol_label, active);
@@ -782,19 +640,11 @@
  * Default volume commands.
  */
 static const char *vol_cmds[] = { "pavucontrol",
-<<<<<<< HEAD
-	"gnome-alsamixer",
-	"xfce4-mixer",
-	"alsamixergui",
-	NULL
-};
-=======
 				  "gnome-alsamixer",
 				  "xfce4-mixer",
 				  "alsamixergui",
 				  NULL
 				};
->>>>>>> c187b4e8
 
 /**
  * Gets the current volume command from the user preferences
@@ -809,11 +659,7 @@
 {
 	if (g_key_file_has_key(keyFile, "PNMixer", "VolumeControlCommand", NULL))
 		return g_key_file_get_string(keyFile, "PNMixer",
-<<<<<<< HEAD
-				"VolumeControlCommand", NULL);
-=======
 					     "VolumeControlCommand", NULL);
->>>>>>> c187b4e8
 	else {
 		gchar buf[256];
 		const char **cmd = vol_cmds;
@@ -844,25 +690,12 @@
  * @param data struct holding the GtkWidgets of the preferences windows
  */
 void
-<<<<<<< HEAD
-acquire_hotkey(const char *widget_name, PrefsData * data)
-=======
 acquire_hotkey(const char *widget_name, PrefsData *data)
->>>>>>> c187b4e8
 {
 	gint resp, action;
 	GtkWidget *diag = data->hotkey_dialog;
 
 	action =
-<<<<<<< HEAD
-	    (!strcmp(widget_name, "mute_eventbox")) ? 0 :
-	    (!strcmp(widget_name, "up_eventbox")) ? 1 :
-	    (!strcmp(widget_name, "down_eventbox")) ? 2 : -1;
-
-	if (action < 0) {
-		report_error(_("Invalid widget passed to acquire_hotkey: %s"),
-				widget_name);
-=======
 		(!strcmp(widget_name, "mute_eventbox")) ? 0 :
 		(!strcmp(widget_name, "up_eventbox")) ? 1 :
 		(!strcmp(widget_name, "down_eventbox")) ? 2 : -1;
@@ -870,24 +703,12 @@
 	if (action < 0) {
 		report_error(_("Invalid widget passed to acquire_hotkey: %s"),
 			     widget_name);
->>>>>>> c187b4e8
 		return;
 	}
 
 	switch (action) {
 	case 0:
 		gtk_label_set_text(GTK_LABEL(data->hotkey_key_label),
-<<<<<<< HEAD
-				_("Mute/Unmute"));
-		break;
-	case 1:
-		gtk_label_set_text(GTK_LABEL(data->hotkey_key_label),
-				_("Volume Up"));
-		break;
-	case 2:
-		gtk_label_set_text(GTK_LABEL(data->hotkey_key_label),
-				_("Volume Down"));
-=======
 				   _("Mute/Unmute"));
 		break;
 	case 1:
@@ -897,7 +718,6 @@
 	case 2:
 		gtk_label_set_text(GTK_LABEL(data->hotkey_key_label),
 				   _("Volume Down"));
->>>>>>> c187b4e8
 		break;
 	default:
 		break;
@@ -906,17 +726,6 @@
 	// grab keyboard
 	if (G_LIKELY(
 #ifdef WITH_GTK3
-<<<<<<< HEAD
-			    gdk_device_grab(gtk_get_current_event_device(),
-					    gdk_screen_get_root_window(gdk_screen_get_default()),
-					    GDK_OWNERSHIP_APPLICATION,
-					    TRUE, GDK_ALL_EVENTS_MASK, NULL, GDK_CURRENT_TIME)
-#else
-			    gdk_keyboard_grab(gtk_widget_get_root_window(
-						GTK_WIDGET(diag)), TRUE, GDK_CURRENT_TIME)
-#endif
-			    == GDK_GRAB_SUCCESS)) {
-=======
 		    gdk_device_grab(gtk_get_current_event_device(),
 				    gdk_screen_get_root_window(gdk_screen_get_default()),
 				    GDK_OWNERSHIP_APPLICATION,
@@ -926,7 +735,6 @@
 					      GTK_WIDGET(diag)), TRUE, GDK_CURRENT_TIME)
 #endif
 		    == GDK_GRAB_SUCCESS)) {
->>>>>>> c187b4e8
 		resp = gtk_dialog_run(GTK_DIALOG(diag));
 #ifdef WITH_GTK3
 		gdk_device_ungrab(gtk_get_current_event_device(), GDK_CURRENT_TIME);
@@ -935,28 +743,13 @@
 #endif
 		if (resp == GTK_RESPONSE_OK) {
 			const gchar *key_name =
-<<<<<<< HEAD
-			    gtk_label_get_text(GTK_LABEL(data->hotkey_key_label));
-=======
 				gtk_label_get_text(GTK_LABEL(data->hotkey_key_label));
->>>>>>> c187b4e8
 			if (!strcasecmp(key_name, "<Primary>c")) {
 				key_name = "(None)";
 			}
 			switch (action) {
 			case 0:
 				gtk_label_set_text(GTK_LABEL(data->mute_hotkey_label),
-<<<<<<< HEAD
-						key_name);
-				break;
-			case 1:
-				gtk_label_set_text(GTK_LABEL(data->up_hotkey_label),
-						key_name);
-				break;
-			case 2:
-				gtk_label_set_text(GTK_LABEL(data->down_hotkey_label),
-						key_name);
-=======
 						   key_name);
 				break;
 			case 1:
@@ -966,7 +759,6 @@
 			case 2:
 				gtk_label_set_text(GTK_LABEL(data->down_hotkey_label),
 						   key_name);
->>>>>>> c187b4e8
 				break;
 			default:
 				break;
@@ -988,11 +780,7 @@
  * FALSE to propagate the event further.
  */
 gboolean
-<<<<<<< HEAD
-hotkey_pressed(GtkWidget * dialog, GdkEventKey * ev, PrefsData * data)
-=======
 hotkey_pressed(GtkWidget *dialog, GdkEventKey *ev, PrefsData *data)
->>>>>>> c187b4e8
 {
 	gchar *key_text;
 	guint keyval;
@@ -1023,11 +811,7 @@
  * FALSE to propagate the event further.
  */
 gboolean
-<<<<<<< HEAD
-hotkey_released(GtkWidget * dialog, GdkEventKey * ev, PrefsData * data)
-=======
 hotkey_released(GtkWidget *dialog, GdkEventKey *ev, PrefsData *data)
->>>>>>> c187b4e8
 {
 #ifdef WITH_GTK3
 	gdk_device_ungrab(gtk_get_current_event_device(), GDK_CURRENT_TIME);
@@ -1047,11 +831,7 @@
  * @param mods the pressed keymod
  */
 static void
-<<<<<<< HEAD
-set_label_for_keycode(GtkWidget * label, gint code, GdkModifierType mods)
-=======
 set_label_for_keycode(GtkWidget *label, gint code, GdkModifierType mods)
->>>>>>> c187b4e8
 {
 	int keysym;
 	gchar *key_text;
@@ -1074,11 +854,7 @@
 {
 	if (g_key_file_has_key(keyFile, "PNMixer", "NormalizeVolume", NULL))
 		return (g_key_file_get_boolean(keyFile, "PNMixer",
-<<<<<<< HEAD
-					"NormalizeVolume", NULL));
-=======
 					       "NormalizeVolume", NULL));
->>>>>>> c187b4e8
 	return FALSE;
 }
 
@@ -1113,11 +889,7 @@
 	if (!uifile) {
 		report_error(_
 			     ("Can't find preferences user interface file. "
-<<<<<<< HEAD
-				  "Please ensure PNMixer is installed correctly."));
-=======
 			      "Please ensure PNMixer is installed correctly."));
->>>>>>> c187b4e8
 		return NULL;
 	}
 
@@ -1173,29 +945,6 @@
 
 	// vol text display
 	gtk_toggle_button_set_active
-<<<<<<< HEAD
-	    (GTK_TOGGLE_BUTTON(prefs_data->vol_text_check),
-	     g_key_file_get_boolean_with_default(keyFile, "PNMixer",
-			 "DisplayTextVolume", FALSE));
-	gtk_combo_box_set_active
-	    (GTK_COMBO_BOX(prefs_data->vol_pos_combo),
-	     g_key_file_get_integer_with_default(keyFile, "PNMixer",
-			 "TextVolumePosition", 0));
-
-	// volume meter
-	gtk_toggle_button_set_active
-	    (GTK_TOGGLE_BUTTON(prefs_data->draw_vol_check),
-	     g_key_file_get_boolean_with_default(keyFile, "PNMixer",
-			 "DrawVolMeter", FALSE));
-	gtk_adjustment_set_upper
-	    (GTK_ADJUSTMENT(gtk_builder_get_object(builder,
-											   "vol_meter_pos_adjustment")),
-	     tray_icon_size() - 10);
-	gtk_spin_button_set_value
-	    (GTK_SPIN_BUTTON(prefs_data->vol_meter_pos_spin),
-	     g_key_file_get_integer_with_default(keyFile, "PNMixer",
-			 "VolMeterPos", 0));
-=======
 	(GTK_TOGGLE_BUTTON(prefs_data->vol_text_check),
 	 g_key_file_get_boolean_with_default(keyFile, "PNMixer",
 					     "DisplayTextVolume", FALSE));
@@ -1217,7 +966,6 @@
 	(GTK_SPIN_BUTTON(prefs_data->vol_meter_pos_spin),
 	 g_key_file_get_integer_with_default(keyFile, "PNMixer",
 					     "VolMeterPos", 0));
->>>>>>> c187b4e8
 
 	// load available icon themes into icon theme combo box.  also sets active
 	load_icon_themes(prefs_data->icon_theme_combo);
@@ -1229,21 +977,12 @@
 	vol_meter_color_button_color.blue = vol_meter_clrs[2];
 #ifdef WITH_GTK3
 	gtk_color_chooser_set_rgba(GTK_COLOR_CHOOSER(
-<<<<<<< HEAD
-				prefs_data->vol_meter_color_button),
-#else
-	gtk_color_button_set_color(GTK_COLOR_BUTTON(
-				prefs_data->vol_meter_color_button),
-#endif
-			   &vol_meter_color_button_color);
-=======
 					   prefs_data->vol_meter_color_button),
 #else
 	gtk_color_button_set_color(GTK_COLOR_BUTTON(
 					   prefs_data->vol_meter_color_button),
 #endif
 				   &vol_meter_color_button_color);
->>>>>>> c187b4e8
 	g_free(vol_meter_clrs);
 
 	// fill in card/channel combo boxes
@@ -1251,15 +990,9 @@
 
 	// volume normalization (ALSA mapped)
 	gtk_toggle_button_set_active
-<<<<<<< HEAD
-	    (GTK_TOGGLE_BUTTON(prefs_data->normalize_vol_check),
-	     g_key_file_get_boolean_with_default(keyFile, "PNMixer",
-			 "NormalizeVolume", FALSE));
-=======
 	(GTK_TOGGLE_BUTTON(prefs_data->normalize_vol_check),
 	 g_key_file_get_boolean_with_default(keyFile, "PNMixer",
 					     "NormalizeVolume", FALSE));
->>>>>>> c187b4e8
 
 	// volume command
 	vol_cmd = get_vol_command();
@@ -1270,49 +1003,24 @@
 	// mouse scroll step
 	gtk_spin_button_set_value(GTK_SPIN_BUTTON(prefs_data->scroll_step_spin),
 				  g_key_file_get_integer_with_default(keyFile, "PNMixer",
-<<<<<<< HEAD
-								      "MouseScrollStep", 1));
-=======
 						  "MouseScrollStep", 1));
->>>>>>> c187b4e8
 
 	//  middle click
 	gtk_combo_box_set_active(GTK_COMBO_BOX(prefs_data->middle_click_combo),
 				 g_key_file_get_integer_with_default(keyFile, "PNMixer",
-<<<<<<< HEAD
-								     "MiddleClickAction", 0));
-=======
 						 "MiddleClickAction", 0));
->>>>>>> c187b4e8
 
 	// custom command
 	gtk_entry_set_invisible_char(GTK_ENTRY(prefs_data->custom_entry), 8226);
 
 	custcmd = g_key_file_get_string(keyFile, "PNMixer",
-<<<<<<< HEAD
-			"CustomCommand", NULL);
-=======
 					"CustomCommand", NULL);
->>>>>>> c187b4e8
 	if (custcmd) {
 		gtk_entry_set_text(GTK_ENTRY(prefs_data->custom_entry), custcmd);
 		g_free(custcmd);
 	}
 
 	on_vol_text_toggle(GTK_TOGGLE_BUTTON(prefs_data->vol_text_check),
-<<<<<<< HEAD
-			prefs_data);
-	on_draw_vol_toggle(GTK_TOGGLE_BUTTON(prefs_data->draw_vol_check),
-			prefs_data);
-	on_middle_changed(GTK_COMBO_BOX(prefs_data->middle_click_combo),
-			prefs_data);
-
-	// hotkeys
-	gtk_toggle_button_set_active
-	    (GTK_TOGGLE_BUTTON(prefs_data->enable_hotkeys_check),
-	     g_key_file_get_boolean_with_default(keyFile, "PNMixer",
-			 "EnableHotKeys", FALSE));
-=======
 			   prefs_data);
 	on_draw_vol_toggle(GTK_TOGGLE_BUTTON(prefs_data->draw_vol_check),
 			   prefs_data);
@@ -1324,50 +1032,22 @@
 	(GTK_TOGGLE_BUTTON(prefs_data->enable_hotkeys_check),
 	 g_key_file_get_boolean_with_default(keyFile, "PNMixer",
 					     "EnableHotKeys", FALSE));
->>>>>>> c187b4e8
 
 	// hotkey step
 	gtk_spin_button_set_value(GTK_SPIN_BUTTON(prefs_data->hotkey_vol_spin),
 				  g_key_file_get_integer_with_default(keyFile, "PNMixer",
-<<<<<<< HEAD
-								      "HotkeyVolumeStep", 1));
-=======
 						  "HotkeyVolumeStep", 1));
->>>>>>> c187b4e8
 
 	if (g_key_file_has_key(keyFile, "PNMixer", "VolMuteKey", NULL))
 		set_label_for_keycode(prefs_data->mute_hotkey_label,
 				      g_key_file_get_integer(keyFile, "PNMixer", "VolMuteKey",
-<<<<<<< HEAD
-							     NULL),
-				      g_key_file_get_integer_with_default(keyFile, "PNMixer",
-									  "VolMuteMods", 0));
-=======
 						      NULL),
 				      g_key_file_get_integer_with_default(keyFile, "PNMixer",
 						      "VolMuteMods", 0));
->>>>>>> c187b4e8
 
 	if (g_key_file_has_key(keyFile, "PNMixer", "VolUpKey", NULL))
 		set_label_for_keycode(prefs_data->up_hotkey_label,
 				      g_key_file_get_integer(keyFile, "PNMixer",
-<<<<<<< HEAD
-						  "VolUpKey", NULL),
-				      g_key_file_get_integer_with_default(keyFile, "PNMixer",
-									  "VolUpMods", 0));
-	if (g_key_file_has_key(keyFile, "PNMixer", "VolDownKey", NULL))
-		set_label_for_keycode(prefs_data->down_hotkey_label,
-				      g_key_file_get_integer(keyFile, "PNMixer", "VolDownKey",
-							     NULL),
-				      g_key_file_get_integer_with_default(keyFile, "PNMixer",
-									  "VolDownMods", 0));
-
-	on_hotkey_toggle(GTK_TOGGLE_BUTTON(prefs_data->enable_hotkeys_check),
-			prefs_data);
-
-	gtk_notebook_append_page(GTK_NOTEBOOK(gtk_builder_get_object(builder,
-					"notebook1")),
-=======
 						      "VolUpKey", NULL),
 				      g_key_file_get_integer_with_default(keyFile, "PNMixer",
 						      "VolUpMods", 0));
@@ -1383,7 +1063,6 @@
 
 	gtk_notebook_append_page(GTK_NOTEBOOK(gtk_builder_get_object(builder,
 					      "notebook1")),
->>>>>>> c187b4e8
 #ifdef HAVE_LIBN
 				 GTK_WIDGET(gtk_builder_get_object(builder,
 						 "notification_vbox")),
@@ -1397,22 +1076,6 @@
 	// notification checkboxes
 	set_notification_options();
 	gtk_toggle_button_set_active(GTK_TOGGLE_BUTTON(
-<<<<<<< HEAD
-				prefs_data->enable_noti_check), enable_noti);
-	gtk_toggle_button_set_active(GTK_TOGGLE_BUTTON(
-				prefs_data->hotkey_noti_check), hotkey_noti);
-	gtk_toggle_button_set_active(GTK_TOGGLE_BUTTON(
-				prefs_data->mouse_noti_check), mouse_noti);
-	gtk_toggle_button_set_active(GTK_TOGGLE_BUTTON(
-				prefs_data->popup_noti_check), popup_noti);
-	gtk_toggle_button_set_active(GTK_TOGGLE_BUTTON(
-				prefs_data->external_noti_check),
-				     external_noti);
-	on_notification_toggle(GTK_TOGGLE_BUTTON(prefs_data->enable_noti_check),
-			prefs_data);
-	gtk_spin_button_set_value(GTK_SPIN_BUTTON(prefs_data->noti_timeout_spin),
-			noti_timeout);
-=======
 					     prefs_data->enable_noti_check), enable_noti);
 	gtk_toggle_button_set_active(GTK_TOGGLE_BUTTON(
 					     prefs_data->hotkey_noti_check), hotkey_noti);
@@ -1427,7 +1090,6 @@
 			       prefs_data);
 	gtk_spin_button_set_value(GTK_SPIN_BUTTON(prefs_data->noti_timeout_spin),
 				  noti_timeout);
->>>>>>> c187b4e8
 #endif
 
 	gtk_builder_connect_signals(builder, prefs_data);
